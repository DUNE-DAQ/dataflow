/**
 * @file DataWriter.cpp DataWriter class implementation
 *
 * This is part of the DUNE DAQ Software Suite, copyright 2020.
 * Licensing/copyright details are in the COPYING file that you should have
 * received with this code.
 */

#include "DataWriter.hpp"
#include "dfmodules/CommonIssues.hpp"
#include "dfmodules/KeyedDataBlock.hpp"
#include "dfmodules/StorageKey.hpp"
#include "dfmodules/datawriter/Nljs.hpp"

#include "appfwk/DAQModuleHelper.hpp"
#include "dataformats/Fragment.hpp"
#include "dfmessages/TriggerDecision.hpp"
#include "dfmessages/TriggerInhibit.hpp"
#include "logging/Logging.hpp"

#include <algorithm>
#include <cstdlib>
#include <memory>
#include <string>
#include <thread>
#include <utility>
#include <vector>

/**
 * @brief Name used by TRACE TLOG calls from this source file
 */
//#define TRACE_NAME "DataWriter"                   // NOLINT This is the default
enum
{
  TLVL_ENTER_EXIT_METHODS = 5,
  TLVL_CONFIG = 7,
  TLVL_WORK_STEPS = 10,
  TLVL_FRAGMENT_HEADER_DUMP = 17
};

namespace dunedaq {
namespace dfmodules {

DataWriter::DataWriter(const std::string& name)
  : dunedaq::appfwk::DAQModule(name)
  , m_thread(std::bind(&DataWriter::do_work, this, std::placeholders::_1))
  , m_queue_timeout(100)
  , m_data_storage_is_enabled(true)
  , m_trigger_record_input_queue(nullptr)
  , m_trigger_decision_token_output_queue(nullptr)
{
  register_command("conf", &DataWriter::do_conf);
  register_command("start", &DataWriter::do_start);
  register_command("stop", &DataWriter::do_stop);
  register_command("scrap", &DataWriter::do_scrap);
}

void
DataWriter::init(const data_t& init_data)
{
  TLOG_DEBUG(TLVL_ENTER_EXIT_METHODS) << get_name() << ": Entering init() method";
  auto qi = appfwk::queue_index(
    init_data, { "trigger_record_input_queue", "trigger_decision_for_inhibit", "trigger_inhibit_output_queue" });
  try {
    m_trigger_record_input_queue.reset(new trigrecsource_t(qi["trigger_record_input_queue"].inst));
  } catch (const ers::Issue& excpt) {
    throw InvalidQueueFatalError(ERS_HERE, get_name(), "trigger_record_input_queue", excpt);
  }

  using trigdecsource_t = dunedaq::appfwk::DAQSource<dfmessages::TriggerDecision>;
  std::unique_ptr<trigdecsource_t> trig_dec_queue_for_inh;
  try {
    trig_dec_queue_for_inh.reset(new trigdecsource_t(qi["trigger_decision_for_inhibit"].inst));
  } catch (const ers::Issue& excpt) {
    throw InvalidQueueFatalError(ERS_HERE, get_name(), "trigger_decision_for_inhibit", excpt);
  }
  using triginhsink_t = dunedaq::appfwk::DAQSink<dfmessages::TriggerInhibit>;
  std::unique_ptr<triginhsink_t> trig_inh_output_queue;
  try {
    trig_inh_output_queue.reset(new triginhsink_t(qi["trigger_inhibit_output_queue"].inst));
  } catch (const ers::Issue& excpt) {
    throw InvalidQueueFatalError(ERS_HERE, get_name(), "trigger_inhibit_output_queue", excpt);
  }
  m_trigger_inhibit_agent.reset(
    new TriggerInhibitAgent(get_name(), std::move(trig_dec_queue_for_inh), std::move(trig_inh_output_queue)));

<<<<<<< HEAD
  try {
    m_trigger_decision_token_output_queue.reset(new tokensink_t(qi["token_output_queue"].inst));
  } catch (const ers::Issue& excpt) {
    throw InvalidQueueFatalError(ERS_HERE, get_name(), "token_output_queue", excpt);
  }
  TLOG(TLVL_ENTER_EXIT_METHODS) << get_name() << ": Exiting init() method";
=======
  TLOG_DEBUG(TLVL_ENTER_EXIT_METHODS) << get_name() << ": Exiting init() method";
>>>>>>> ce2bb7c2
}

void
DataWriter::do_conf(const data_t& payload)
{
  TLOG_DEBUG(TLVL_ENTER_EXIT_METHODS) << get_name() << ": Entering do_conf() method";

  datawriter::ConfParams conf_params = payload.get<datawriter::ConfParams>();
  m_trigger_inhibit_agent->set_threshold_for_inhibit(conf_params.threshold_for_inhibit);
<<<<<<< HEAD
  m_initial_tokens = conf_params.threshold_for_inhibit; // TODO ELF 2/17/2021: Maybe use a different parameter?
  TLOG(TLVL_CONFIG) << get_name() << ": threshold_for_inhibit is " << conf_params.threshold_for_inhibit;
  TLOG(TLVL_CONFIG) << get_name() << ": data_store_parameters are " << conf_params.data_store_parameters;
=======
  TLOG_DEBUG(TLVL_CONFIG) << get_name() << ": threshold_for_inhibit is " << conf_params.threshold_for_inhibit;
  TLOG_DEBUG(TLVL_CONFIG) << get_name() << ": data_store_parameters are " << conf_params.data_store_parameters;
>>>>>>> ce2bb7c2

  // create the DataStore instance here
  m_data_writer = make_data_store(payload["data_store_parameters"]);

  TLOG_DEBUG(TLVL_ENTER_EXIT_METHODS) << get_name() << ": Exiting do_conf() method";
}

void
DataWriter::do_start(const data_t& payload)
{
  TLOG_DEBUG(TLVL_ENTER_EXIT_METHODS) << get_name() << ": Entering do_start() method";

  datawriter::StartParams start_params = payload.get<datawriter::StartParams>();
  m_data_storage_is_enabled = (!start_params.disable_data_storage);
  m_data_storage_prescale = start_params.data_storage_prescale;
  m_run_number = start_params.run;

  // 04-Feb-2021, KAB: added this call to allow DataStore to prepare for the run.
  // I've put this call fairly early in this method because it could throw an
  // exception and abort the run start.  And, it seems sensible to avoid starting
  // threads, etc. if we throw an exception.
  if (m_data_storage_is_enabled) {
    try {
      m_data_writer->prepare_for_run(m_run_number);
    } catch (const ers::Issue& excpt) {
      throw UnableToStart(ERS_HERE, get_name(), m_run_number, excpt);
    }
  }

  if (m_trigger_decision_token_output_queue != nullptr) {
    for (int ii = 0; ii < m_initial_tokens; ++ii) {
      dfmessages::TriggerDecisionToken token;
      token.run_number = m_run_number;
      m_trigger_decision_token_output_queue->push(std::move(token));
    }
  }

  m_trigger_inhibit_agent->start_checking();
  m_thread.start_working_thread();

  TLOG() << get_name() << " successfully started";
  TLOG_DEBUG(TLVL_ENTER_EXIT_METHODS) << get_name() << ": Exiting do_start() method";
}

void
DataWriter::do_stop(const data_t& /*args*/)
{
  TLOG_DEBUG(TLVL_ENTER_EXIT_METHODS) << get_name() << ": Entering do_stop() method";

  m_trigger_inhibit_agent->stop_checking();
  m_thread.stop_working_thread();

  // 04-Feb-2021, KAB: added this call to allow DataStore to finish up with this run.
  // I've put this call fairly late in this method so that any draining of queues
  // (or whatever) can take place before we finalize things in the DataStore.
  if (m_data_storage_is_enabled) {
    m_data_writer->finish_with_run(m_run_number);
  }

  TLOG() << get_name() << " successfully stopped";
  TLOG_DEBUG(TLVL_ENTER_EXIT_METHODS) << get_name() << ": Exiting do_stop() method";
}

void
DataWriter::do_scrap(const data_t& /*payload*/)
{
  TLOG_DEBUG(TLVL_ENTER_EXIT_METHODS) << get_name() << ": Entering do_scrap() method";

  // clear/reset the DataStore instance here
  m_data_writer.reset();

  TLOG_DEBUG(TLVL_ENTER_EXIT_METHODS) << get_name() << ": Exiting do_scrap() method";
}

void
DataWriter::do_work(std::atomic<bool>& running_flag)
{
  TLOG_DEBUG(TLVL_ENTER_EXIT_METHODS) << get_name() << ": Entering do_work() method";
  int32_t received_count = 0;
  int32_t written_count = 0;

  // ensure that we have a valid dataWriter instance
  if (m_data_writer.get() == nullptr) {
    throw InvalidDataWriterError(ERS_HERE, get_name());
  }

  std::chrono::steady_clock::time_point progress_report_time = std::chrono::steady_clock::now();
  while (running_flag.load() || m_trigger_record_input_queue->can_pop()) {
    std::unique_ptr<dataformats::TriggerRecord> trigger_record_ptr;

    // receive the next TriggerRecord
    try {
      m_trigger_record_input_queue->pop(trigger_record_ptr, m_queue_timeout);
      ++received_count;
      TLOG_DEBUG(TLVL_WORK_STEPS) << get_name() << ": Popped the TriggerRecord for trigger number "
                                  << trigger_record_ptr->get_header_ref().get_trigger_number()
                                  << " off the input queue";
    } catch (const dunedaq::appfwk::QueueTimeoutExpired& excpt) {
      // it is perfectly reasonable that there might be no data in the queue
      // some fraction of the times that we check, so we just continue on and try again
      continue;
    }

    // 03-Feb-2021, KAB: adding support for a data-storage prescale.
    // In this "if" statement, I deliberately compare the result of (N mod prescale) to 1
    // instead of zero, since I think that it would be nice to always get the first event
    // written out.
    if (m_data_storage_prescale <= 1 || ((received_count % m_data_storage_prescale) == 1)) {
      std::vector<KeyedDataBlock> data_block_list;

      // First deal with the trigger record header
      const void* trh_ptr = trigger_record_ptr->get_header_ref().get_storage_location();
      size_t trh_size = trigger_record_ptr->get_header_ref().get_total_size_bytes();
      // Apa number and link number in trh_key
      // are not taken into account for the Trigger
      StorageKey trh_key(trigger_record_ptr->get_header_ref().get_run_number(),
                         trigger_record_ptr->get_header_ref().get_trigger_number(),
                         "TriggerRecordHeader",
                         1,
                         1);
      KeyedDataBlock trh_block(trh_key);
      trh_block.m_unowned_data_start = trh_ptr;
      trh_block.m_data_size = trh_size;
      data_block_list.emplace_back(std::move(trh_block));

      // Loop over the fragments
      const auto& frag_vec = trigger_record_ptr->get_fragments_ref();
      for (const auto& frag_ptr : frag_vec) {

        // print out some debug information, if requested
        TLOG_DEBUG(TLVL_FRAGMENT_HEADER_DUMP)
          << get_name() << ": Partial(?) contents of the Fragment from link " << frag_ptr->get_link_id().m_link_number;
        const size_t number_of_32bit_values_per_row = 5;
        const size_t max_number_of_rows = 5;
        int number_of_32bit_values_to_print =
          std::min((number_of_32bit_values_per_row * max_number_of_rows),
                   (static_cast<size_t>(frag_ptr->get_size()) / sizeof(uint32_t)));               // NOLINT
        const uint32_t* mem_ptr = static_cast<const uint32_t*>(frag_ptr->get_storage_location()); // NOLINT
        std::ostringstream oss_hexdump;
        for (int idx = 0; idx < number_of_32bit_values_to_print; ++idx) {
          if ((idx % number_of_32bit_values_per_row) == 0) {
            oss_hexdump << "32-bit offset " << std::setw(2) << std::setfill(' ') << idx << ":" << std::hex;
          }
          oss_hexdump << " 0x" << std::setw(8) << std::setfill('0') << *mem_ptr;
          ++mem_ptr;
          if (((idx + 1) % number_of_32bit_values_per_row) == 0) {
            oss_hexdump << std::dec;
            TLOG_DEBUG(TLVL_FRAGMENT_HEADER_DUMP) << get_name() << ": " << oss_hexdump.str();
            oss_hexdump.str("");
            oss_hexdump.clear();
          }
        }
        if (oss_hexdump.str().length() > 0) {
          TLOG_DEBUG(TLVL_FRAGMENT_HEADER_DUMP) << get_name() << ": " << oss_hexdump.str();
        }

        // add information about each Fragment to the list of data blocks to be stored
        // //StorageKey fragment_skey(trigger_record_ptr->get_run_number(), trigger_record_ptr->get_trigger_number,
        // "TPC",
        StorageKey fragment_skey(frag_ptr->get_run_number(),
                                 frag_ptr->get_trigger_number(),
                                 "TPC",
                                 frag_ptr->get_link_id().m_apa_number,
                                 frag_ptr->get_link_id().m_link_number);
        KeyedDataBlock data_block(fragment_skey);
        data_block.m_unowned_data_start = frag_ptr->get_storage_location();
        data_block.m_data_size = frag_ptr->get_size();

        data_block_list.emplace_back(std::move(data_block));
      }

      // write the TRH and the fragments as a set of data blocks
      if (m_data_storage_is_enabled) {
        m_data_writer->write(data_block_list);
        ++written_count;
      }
    }

    // progress updates
    std::chrono::steady_clock::time_point current_time = std::chrono::steady_clock::now();
    if (elapsed_seconds(progress_report_time, current_time) >= 3.0) {
      progress_report_time = current_time;
      std::ostringstream oss_prog;
      oss_prog << ": Processing trigger number " << trigger_record_ptr->get_header_ref().get_trigger_number()
               << ", this is one of " << received_count << " trigger records received so far. " << written_count
               << " trigger records have been written to the data store.";
      TLOG() << ProgressUpdate(ERS_HERE, get_name(), oss_prog.str());
    }

    // tell the TriggerInhibitAgent the trigger_number of this TriggerRecord so that
    // it can check whether an Inhibit needs to be asserted or cleared.
    m_trigger_inhibit_agent->set_latest_trigger_number(trigger_record_ptr->get_header_ref().get_trigger_number());
    if (m_trigger_decision_token_output_queue != nullptr) {
      dfmessages::TriggerDecisionToken token;
      token.run_number = m_run_number;
      token.trigger_number = trigger_record_ptr->get_header_ref().get_trigger_number();
      m_trigger_decision_token_output_queue->push(std::move(token));
    }
  }

  std::ostringstream oss_summ;
  oss_summ << ": Exiting the do_work() method, received trigger record messages for " << received_count << " triggers.";
  TLOG() << ProgressUpdate(ERS_HERE, get_name(), oss_summ.str());
  TLOG_DEBUG(TLVL_ENTER_EXIT_METHODS) << get_name() << ": Exiting do_work() method";
}

} // namespace dfmodules
} // namespace dunedaq

DEFINE_DUNE_DAQ_MODULE(dunedaq::dfmodules::DataWriter)<|MERGE_RESOLUTION|>--- conflicted
+++ resolved
@@ -84,16 +84,12 @@
   m_trigger_inhibit_agent.reset(
     new TriggerInhibitAgent(get_name(), std::move(trig_dec_queue_for_inh), std::move(trig_inh_output_queue)));
 
-<<<<<<< HEAD
   try {
     m_trigger_decision_token_output_queue.reset(new tokensink_t(qi["token_output_queue"].inst));
   } catch (const ers::Issue& excpt) {
     throw InvalidQueueFatalError(ERS_HERE, get_name(), "token_output_queue", excpt);
   }
-  TLOG(TLVL_ENTER_EXIT_METHODS) << get_name() << ": Exiting init() method";
-=======
   TLOG_DEBUG(TLVL_ENTER_EXIT_METHODS) << get_name() << ": Exiting init() method";
->>>>>>> ce2bb7c2
 }
 
 void
@@ -103,14 +99,9 @@
 
   datawriter::ConfParams conf_params = payload.get<datawriter::ConfParams>();
   m_trigger_inhibit_agent->set_threshold_for_inhibit(conf_params.threshold_for_inhibit);
-<<<<<<< HEAD
   m_initial_tokens = conf_params.threshold_for_inhibit; // TODO ELF 2/17/2021: Maybe use a different parameter?
-  TLOG(TLVL_CONFIG) << get_name() << ": threshold_for_inhibit is " << conf_params.threshold_for_inhibit;
-  TLOG(TLVL_CONFIG) << get_name() << ": data_store_parameters are " << conf_params.data_store_parameters;
-=======
   TLOG_DEBUG(TLVL_CONFIG) << get_name() << ": threshold_for_inhibit is " << conf_params.threshold_for_inhibit;
   TLOG_DEBUG(TLVL_CONFIG) << get_name() << ": data_store_parameters are " << conf_params.data_store_parameters;
->>>>>>> ce2bb7c2
 
   // create the DataStore instance here
   m_data_writer = make_data_store(payload["data_store_parameters"]);

--- conflicted
+++ resolved
@@ -232,13 +232,9 @@
     } catch (HighFive::DataSetException const& excpt) {
       throw HDF5DataSetError(ERS_HERE, get_name(), dataset_name, excpt.what()) ;
     } catch (HighFive::Exception const& excpt) {
-<<<<<<< HEAD
-      TLOG() << "Exception: " << excpt.what();
-=======
       throw HDF5Issue( ERS_HERE, excpt.what(), excpt );
     } catch (...) {
       throw HDF5Issue( ERS_HERE, "Unknown exception thrown by HDF5" );
->>>>>>> 0409322c
     }
 
     m_file_ptr->flush();

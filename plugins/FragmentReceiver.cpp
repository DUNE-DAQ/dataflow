--- conflicted
+++ resolved
@@ -231,13 +231,8 @@
 	  message << f.first << " with " << f.second.size() << " fragments, ";
 	}
 	
-<<<<<<< HEAD
-	ers::log(ProgressUpdate(ERS_HERE, get_name(), message.str()));
-=======
 	TLOG(TLVL_BOOKKEEPING) << message.str();
 	//ers::info(ProgressUpdate(ERS_HERE, get_name(), message.str()));
->>>>>>> a70599d2
-	
 	
 	std::vector<TriggerId> complete ;
 	

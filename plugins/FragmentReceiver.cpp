/**
 * @file FragmentReceiver.cpp FragmentReceiver class implementation
 *
 * This is part of the DUNE DAQ Software Suite, copyright 2020.
 * Licensing/copyright details are in the COPYING file that you should have
 * received with this code.
 */

#include "FragmentReceiver.hpp"
#include "dfmodules/CommonIssues.hpp"

#include "appfwk/DAQModuleHelper.hpp"
#include "appfwk/cmd/Nljs.hpp"
#include "dfmodules/fragmentreceiver/Nljs.hpp"
#include "dfmodules/fragmentreceiver/Structs.hpp"
#include "logging/Logging.hpp"

#include <chrono>
#include <cstdlib>
#include <memory>
#include <string>
#include <thread>
#include <utility>
#include <vector>

/**
 * @brief TRACE debug levels used in this source file
 */
enum
{
  TLVL_ENTER_EXIT_METHODS = 5,
  TLVL_WORK_STEPS = 10,
  TLVL_BOOKKEEPING = 15
};

namespace dunedaq {
namespace dfmodules {

using dataformats::TriggerRecordErrorBits;

FragmentReceiver::FragmentReceiver(const std::string& name)
  : dunedaq::appfwk::DAQModule(name)
  , m_thread(std::bind(&FragmentReceiver::do_work, this, std::placeholders::_1))
  , m_queue_timeout(100)
{

  register_command("conf", &FragmentReceiver::do_conf);
  register_command("start", &FragmentReceiver::do_start);
  register_command("stop", &FragmentReceiver::do_stop);
}

void
FragmentReceiver::init(const data_t& init_data)
{

  TLOG_DEBUG(TLVL_ENTER_EXIT_METHODS) << get_name() << ": Entering init() method";

  //--------------------------------
  // Get single queues
  //---------------------------------

  auto qi = appfwk::queue_index(init_data, { "trigger_decision_input_queue", "trigger_record_output_queue" });
  // data request input queue
  try {
    auto temp_info = qi["trigger_decision_input_queue"];
    std::string temp_name = temp_info.inst;
    trigger_decision_source_t test(temp_name);
    m_trigger_decision_source_name = temp_name;
  } catch (const ers::Issue& excpt) {
    throw InvalidQueueFatalError(ERS_HERE, get_name(), "trigger_decision_input_queue", excpt);
  }

  // trigger record output
  try {
    auto temp_info = qi["trigger_record_output_queue"];
    std::string temp_name = temp_info.inst;
    trigger_record_sink_t test(temp_name);
    m_trigger_record_sink_name = temp_name;
  } catch (const ers::Issue& excpt) {
    throw InvalidQueueFatalError(ERS_HERE, get_name(), "trigger_record_output_queue", excpt);
  }

  //----------------------
  // Get dynamic queues
  //----------------------

  // set names for the
  auto ini = init_data.get<appfwk::cmd::ModInit>();

  // get the names for the fragment queues
  for (const auto& qitem : ini.qinfos) {
    if (qitem.name.rfind("data_fragment_") == 0) {
      try {
        std::string temp_name = qitem.inst;
        fragment_source_t test(temp_name);
        m_fragment_source_names.push_back(temp_name);
      } catch (const ers::Issue& excpt) {
        throw InvalidQueueFatalError(ERS_HERE, get_name(), qitem.name, excpt);
      }
    }
  }

  TLOG_DEBUG(TLVL_ENTER_EXIT_METHODS) << get_name() << ": Exiting init() method";
}

void
FragmentReceiver::do_conf(const data_t& payload)
{
  TLOG_DEBUG(TLVL_ENTER_EXIT_METHODS) << get_name() << ": Entering do_conf() method";

  fragmentreceiver::ConfParams parsed_conf = payload.get<fragmentreceiver::ConfParams>();

  m_max_time_difference = parsed_conf.max_timestamp_diff;

  m_queue_timeout = std::chrono::milliseconds(parsed_conf.general_queue_timeout);

  TLOG_DEBUG(TLVL_ENTER_EXIT_METHODS) << get_name() << ": Exiting do_conf() method";
}

void
FragmentReceiver::do_start(const data_t& /*args*/)
{
  TLOG_DEBUG(TLVL_ENTER_EXIT_METHODS) << get_name() << ": Entering do_start() method";
  m_thread.start_working_thread();
  TLOG() << get_name() << " successfully started";
  TLOG_DEBUG(TLVL_ENTER_EXIT_METHODS) << get_name() << ": Exiting do_start() method";
}

void
FragmentReceiver::do_stop(const data_t& /*args*/)
{
  TLOG_DEBUG(TLVL_ENTER_EXIT_METHODS) << get_name() << ": Entering do_stop() method";
  m_thread.stop_working_thread();
  TLOG() << get_name() << " successfully stopped";
  TLOG_DEBUG(TLVL_ENTER_EXIT_METHODS) << get_name() << ": Exiting do_stop() method";
}

void
FragmentReceiver::do_work(std::atomic<bool>& running_flag)
{
  TLOG_DEBUG(TLVL_ENTER_EXIT_METHODS) << get_name() << ": Entering do_work() method";
  // uint32_t receivedCount = 0;

  // clean books from possible previous memory
  m_trigger_decisions.clear();
  m_fragments.clear();

  // allocate queues
  trigger_decision_source_t decision_source(m_trigger_decision_source_name);
  trigger_record_sink_t record_sink(m_trigger_record_sink_name);
  std::vector<std::unique_ptr<fragment_source_t>> frag_sources;
  for (unsigned int i = 0; i < m_fragment_source_names.size(); ++i) {
    frag_sources.push_back(std::unique_ptr<fragment_source_t>(new fragment_source_t(m_fragment_source_names[i])));
  }

  bool book_updates = false;

  while (running_flag.load() || book_updates) {

    book_updates = read_queues(decision_source, frag_sources);

    // TLOG_DEBUG(TLVL_WORK_STEPS) << "Decision size: " << m_trigger_decisions.size() ;
    // TLOG_DEBUG(TLVL_WORK_STEPS) << "Frag size: " << m_fragments.size() ;

    //-------------------------------------------------
    // Check if some decisions are complete or timedout
    // and create dedicated record
    //--------------------------------------------------

    if (book_updates) {

      std::ostringstream message;
      TLOG_DEBUG(TLVL_BOOKKEEPING) << "Bookeeping status: " << m_trigger_decisions.size() << " decisions and "
                                   << m_fragments.size() << " Fragment stashes";
      message << "Trigger Decisions: ";

      for (const auto& d : m_trigger_decisions) {
        message << d.first << " with " << d.second.components.size() << " components, ";
      }
      TLOG_DEBUG(TLVL_BOOKKEEPING) << message.str();
      message.str("");
      message << "Fragments: ";
      for (const auto& f : m_fragments) {
        message << f.first << " with " << f.second.size() << " fragments, ";
      }

      TLOG_DEBUG(TLVL_BOOKKEEPING) << message.str();
      // ers::info(ProgressUpdate(ERS_HERE, get_name(), message.str()));

      std::vector<TriggerId> complete;

      for (auto it = m_trigger_decisions.begin(); it != m_trigger_decisions.end(); ++it) {

        // if ( current_time - it -> second.trigger_timestamp > m_max_time_difference ) {
        // 	ers::warning( TimedOutTriggerDecision( ERS_HERE, it -> second, current_time ) ) ;
        // 	temp_record = BuildTriggerRecord( it -> first ) ;
        // }

        auto frag_it = m_fragments.find(it->first);

        if (frag_it != m_fragments.end()) {

          if (frag_it->second.size() >= it->second.components.size()) {
            complete.push_back(it->first);
          } else {
            // std::ostringstream message ;
<<<<<<< HEAD
            TLOG(TLVL_WORK_STEPS) << "Trigger decision " << it->first << " status: " << frag_it->second.size() << " / "
                                  << it->second.components.size() << " Fragments";
=======
            TLOG_DEBUG(TLVL_WORK_STEPS) << "Trigger decision " << it->first << " status: " << frag_it->second.size()
                                        << " / " << it->second.m_components.size() << " Fragments";
>>>>>>> ce2bb7c2

            // ers::error(ProgressUpdate(ERS_HERE, get_name(), message.str()));
          }
        }

      } // decision loop for complete record

      //------------------------------------------------
      // Create TriggerRecords and send them
      //-----------------------------------------------

      for (const auto& id : complete) {

        send_trigger_record(id, record_sink, running_flag);

      } // loop over compled trigger id

      //-------------------------------------------------
      // Check if some fragments are obsolete
      //--------------------------------------------------

      for (auto it = m_fragments.begin(); it != m_fragments.end(); ++it) {

        for (auto frag_it = it->second.begin(); frag_it != it->second.end(); ++frag_it) {

          if (m_current_time > m_max_time_difference + (*frag_it)->get_trigger_timestamp()) {

            ers::error(FragmentObsolete(ERS_HERE,
                                        (*frag_it)->get_trigger_number(),
                                        (*frag_it)->get_fragment_type(),
                                        (*frag_it)->get_trigger_timestamp(),
                                        m_current_time));
            // it = m_trigger_decisions.erase( it ) ;

            // note that if we reached this point it means there is no corresponding trigger decision for this id
            // otherwise we would have created a dedicated trigger record (though probably incomplete)
            // so there is no need to check the trigger decision book
          }
        } // vector loop
      }   // fragment loop

    } // if a books were updated

  } // working loop

  TLOG_DEBUG(TLVL_ENTER_EXIT_METHODS) << get_name() << ": Starting draining phase ";
  std::chrono::steady_clock::time_point t1 = std::chrono::steady_clock::now();

  // //-------------------------------------------------
  // // Here we drain what has been left from the running condition
  // //--------------------------------------------------
  // read_queues( decision_source, frag_sources, true ) ;

  // create all possible trigger record
  std::vector<TriggerId> triggers;
  for (const auto& entry : m_trigger_decisions) {
    triggers.push_back(entry.first);
  }

  // create the trigger record and send it
  for (const auto& t : triggers) {
    send_trigger_record(t, record_sink, running_flag);
  }

  std::chrono::steady_clock::time_point t2 = std::chrono::steady_clock::now();

  std::chrono::duration<double> time_span = std::chrono::duration_cast<std::chrono::duration<double>>(t2 - t1);

  std::ostringstream oss_summ;
  oss_summ << ": Exiting the do_work() method, " << m_trigger_decisions.size() << " reminaing Trigger Decision and "
           << m_fragments.size() << " remaining fragment stashes" << std::endl
           << "Draining took : " << time_span.count() << " s";
  TLOG() << ProgressUpdate(ERS_HERE, get_name(), oss_summ.str());

  TLOG_DEBUG(TLVL_ENTER_EXIT_METHODS) << get_name() << ": Exiting do_work() method";
}

bool
FragmentReceiver::read_queues(trigger_decision_source_t& decision_source, fragment_sources_t& frag_sources, bool drain)
{

  bool book_updates = false;

  // temp memory allocations
  dfmessages::TriggerDecision temp_dec;

  //-------------------------------------------------
  // Try to get a trigger decision of trigger decisions
  //--------------------------------------------------

  while (decision_source.can_pop()) {

    try {
      decision_source.pop(temp_dec, m_queue_timeout);
    } catch (const dunedaq::appfwk::QueueTimeoutExpired& excpt) {
      // it is perfectly reasonable that there might be no data in the queue
      // some fraction of the times that we check, so we just continue on and try again
      continue;
    }
<<<<<<< HEAD
    
    m_current_time = temp_dec.trigger_timestamp;
    
=======

    m_current_time = temp_dec.m_trigger_timestamp;

>>>>>>> ce2bb7c2
    TriggerId temp_id(temp_dec);
    m_trigger_decisions[temp_id] = temp_dec;

    book_updates = true;

    if (!drain)
      break;

  } // while decisions loop

  //-------------------------------------------------
  // Try to get Fragments from every queue
  //--------------------------------------------------

  for (unsigned int j = 0; j < frag_sources.size(); ++j) {

    while (frag_sources[j]->can_pop()) {

      std::unique_ptr<dataformats::Fragment> temp_fragment;

      try {
        frag_sources[j]->pop(temp_fragment, m_queue_timeout);

      } catch (const dunedaq::appfwk::QueueTimeoutExpired& excpt) {
        // it is perfectly reasonable that there might be no data in the queue
        // some fraction of the times that we check, so we just continue on and try again
        continue;
      }

      TriggerId temp_id(*temp_fragment);
      m_fragments[temp_id].push_back(std::move(temp_fragment));

      book_updates = true;

      if (!drain)
        break;

    } // while loop over the j-th queue

  } // queue loop

  return book_updates;
}

dataformats::TriggerRecord*
FragmentReceiver::build_trigger_record(const TriggerId& id)
{

  auto trig_dec_it = m_trigger_decisions.find(id);
  const dfmessages::TriggerDecision& trig_dec = trig_dec_it->second;

  dataformats::TriggerRecord* trig_rec_ptr = new dataformats::TriggerRecord(trig_dec.components);

<<<<<<< HEAD
  trig_rec_ptr->get_header_ref().set_trigger_number(trig_dec.trigger_number);
  trig_rec_ptr->get_header_ref().set_run_number(trig_dec.run_number);
  trig_rec_ptr->get_header_ref().set_trigger_timestamp(trig_dec.trigger_timestamp);
  trig_rec_ptr->get_header_ref().set_trigger_type( trig_dec.trigger_type ) ;
  
  auto frags_it = m_fragments.find(id);
  auto& frags = frags_it->second;

  if (trig_dec.components.size() != frags.size()) {
    trig_rec_ptr->get_header_ref().set_error_bit( TriggerRecordErrorBits::kIncomplete, true) ;
=======
  trig_rec_ptr->get_header_ref().set_trigger_number(trig_dec.m_trigger_number);
  trig_rec_ptr->get_header_ref().set_run_number(trig_dec.m_run_number);
  trig_rec_ptr->get_header_ref().set_trigger_timestamp(trig_dec.m_trigger_timestamp);
  trig_rec_ptr->get_header_ref().set_trigger_type(trig_dec.m_trigger_type);

  auto frags_it = m_fragments.find(id);
  auto& frags = frags_it->second;

  if (trig_dec_comp.size() != frags.size()) {
    trig_rec_ptr->get_header_ref().set_error_bit(TriggerRecordErrorBits::kIncomplete, true);
>>>>>>> ce2bb7c2
  }

  while (frags.size() > 0) {
    trig_rec_ptr->add_fragment(std::move(frags.back()));
    frags.pop_back();
  }

  m_trigger_decisions.erase(trig_dec_it);
  m_fragments.erase(frags_it);

  return trig_rec_ptr;
}

bool
FragmentReceiver::send_trigger_record(const TriggerId& id, trigger_record_sink_t& sink, std::atomic<bool>& running)
{

  std::unique_ptr<dataformats::TriggerRecord> temp_record(build_trigger_record(id));

  bool wasSentSuccessfully = false;
  while (!wasSentSuccessfully) {
    try {
      sink.push(std::move(temp_record), m_queue_timeout);
      wasSentSuccessfully = true;
    } catch (const dunedaq::appfwk::QueueTimeoutExpired& excpt) {
      std::ostringstream oss_warn;
      oss_warn << "push to output queue \"" << get_name() << "\"";
      ers::warning(dunedaq::appfwk::QueueTimeoutExpired(
        ERS_HERE,
        sink.get_name(),
        oss_warn.str(),
        std::chrono::duration_cast<std::chrono::milliseconds>(m_queue_timeout).count()));
    }

    if (!running.load())
      break;
  } // push while loop

  return wasSentSuccessfully;
}

} // namespace dfmodules
} // namespace dunedaq

DEFINE_DUNE_DAQ_MODULE(dunedaq::dfmodules::FragmentReceiver)<|MERGE_RESOLUTION|>--- conflicted
+++ resolved
@@ -204,14 +204,8 @@
             complete.push_back(it->first);
           } else {
             // std::ostringstream message ;
-<<<<<<< HEAD
-            TLOG(TLVL_WORK_STEPS) << "Trigger decision " << it->first << " status: " << frag_it->second.size() << " / "
+            TLOG_DEBUG(TLVL_WORK_STEPS) << "Trigger decision " << it->first << " status: " << frag_it->second.size() << " / "
                                   << it->second.components.size() << " Fragments";
-=======
-            TLOG_DEBUG(TLVL_WORK_STEPS) << "Trigger decision " << it->first << " status: " << frag_it->second.size()
-                                        << " / " << it->second.m_components.size() << " Fragments";
->>>>>>> ce2bb7c2
-
             // ers::error(ProgressUpdate(ERS_HERE, get_name(), message.str()));
           }
         }
@@ -310,15 +304,9 @@
       // some fraction of the times that we check, so we just continue on and try again
       continue;
     }
-<<<<<<< HEAD
     
     m_current_time = temp_dec.trigger_timestamp;
     
-=======
-
-    m_current_time = temp_dec.m_trigger_timestamp;
-
->>>>>>> ce2bb7c2
     TriggerId temp_id(temp_dec);
     m_trigger_decisions[temp_id] = temp_dec;
 
@@ -372,7 +360,6 @@
 
   dataformats::TriggerRecord* trig_rec_ptr = new dataformats::TriggerRecord(trig_dec.components);
 
-<<<<<<< HEAD
   trig_rec_ptr->get_header_ref().set_trigger_number(trig_dec.trigger_number);
   trig_rec_ptr->get_header_ref().set_run_number(trig_dec.run_number);
   trig_rec_ptr->get_header_ref().set_trigger_timestamp(trig_dec.trigger_timestamp);
@@ -383,18 +370,7 @@
 
   if (trig_dec.components.size() != frags.size()) {
     trig_rec_ptr->get_header_ref().set_error_bit( TriggerRecordErrorBits::kIncomplete, true) ;
-=======
-  trig_rec_ptr->get_header_ref().set_trigger_number(trig_dec.m_trigger_number);
-  trig_rec_ptr->get_header_ref().set_run_number(trig_dec.m_run_number);
-  trig_rec_ptr->get_header_ref().set_trigger_timestamp(trig_dec.m_trigger_timestamp);
-  trig_rec_ptr->get_header_ref().set_trigger_type(trig_dec.m_trigger_type);
-
-  auto frags_it = m_fragments.find(id);
-  auto& frags = frags_it->second;
-
-  if (trig_dec_comp.size() != frags.size()) {
-    trig_rec_ptr->get_header_ref().set_error_bit(TriggerRecordErrorBits::kIncomplete, true);
->>>>>>> ce2bb7c2
+
   }
 
   while (frags.size() > 0) {

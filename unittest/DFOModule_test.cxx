--- conflicted
+++ resolved
@@ -160,17 +160,6 @@
   dfo->execute_command("drain_dataflow", "RUNNING", null_json);
   dfo->execute_command("scrap", "CONFIGURED", null_json);
 
-<<<<<<< HEAD
-  auto info = get_dfo_info(dfo);
-  BOOST_REQUIRE_EQUAL(info.heartbeats_received, 0);
-  BOOST_REQUIRE_EQUAL(info.decisions_received, 0);
-  BOOST_REQUIRE_EQUAL(info.decisions_sent, 0);
-  BOOST_REQUIRE_EQUAL(info.forwarding_decision, 0);
-  BOOST_REQUIRE_EQUAL(info.waiting_for_decision, 0);
-  BOOST_REQUIRE_EQUAL(info.deciding_destination, 0);
-  BOOST_REQUIRE_EQUAL(info.waiting_for_heartbeat, 0);
-  BOOST_REQUIRE_EQUAL(info.processing_heartbeat, 0);
-=======
   auto metric = get_dfo_info();
   BOOST_REQUIRE_EQUAL(metric.tokens_received(), 0);
   BOOST_REQUIRE_EQUAL(metric.decisions_received(), 0);
@@ -181,7 +170,6 @@
   BOOST_REQUIRE_EQUAL(metric.waiting_for_token(), 0);
   BOOST_REQUIRE_EQUAL(metric.processing_token(), 0);
   
->>>>>>> eab8ce9c
 }
 
 BOOST_AUTO_TEST_CASE(DataFlow)
@@ -209,68 +197,39 @@
   send_heartbeat(999, "trigdec_0", true);
   send_heartbeat(9999, "trigdec_0", true);
   std::this_thread::sleep_for(std::chrono::milliseconds(50));
-<<<<<<< HEAD
-  // Note: Counters are reset each time get_dfo_info is called!
-  auto info = get_dfo_info(dfo);
-  BOOST_REQUIRE_EQUAL(info.heartbeats_received, 0);
-=======
-
-  
   
   // Note: Counters are reset by calling get_dfo_info!
   auto metric = get_dfo_info();
   
   BOOST_REQUIRE_EQUAL(metric.tokens_received(), 0);
->>>>>>> eab8ce9c
 
   dfo->execute_command("start", "CONFIGURED", start_json);
   send_init_heartbeat();
 
   std::this_thread::sleep_for(std::chrono::milliseconds(150));
 
-<<<<<<< HEAD
-  info = get_dfo_info(dfo);
-  BOOST_REQUIRE_EQUAL(info.heartbeats_received, 0);
-  BOOST_REQUIRE_EQUAL(info.decisions_received, 0);
-  BOOST_REQUIRE_EQUAL(info.decisions_sent, 0);
-=======
   metric = get_dfo_info();
   BOOST_REQUIRE_EQUAL(metric.tokens_received(), 0);
   BOOST_REQUIRE_EQUAL(metric.decisions_received(), 0);
   BOOST_REQUIRE_EQUAL(metric.decisions_sent(), 0);
->>>>>>> eab8ce9c
 
   send_trigdec(2);
   send_trigdec(3);
   std::this_thread::sleep_for(std::chrono::milliseconds(50));
   send_trigdec(4);
 
-<<<<<<< HEAD
-  info = get_dfo_info(dfo);
-  BOOST_REQUIRE_EQUAL(info.heartbeats_received, 0);
-  BOOST_REQUIRE_EQUAL(info.decisions_received, 2);
-  BOOST_REQUIRE_EQUAL(info.decisions_sent, 2);
-=======
   metric = get_dfo_info();
   BOOST_REQUIRE_EQUAL(metric.tokens_received(), 0);
   BOOST_REQUIRE_EQUAL(metric.decisions_received(), 2);
   BOOST_REQUIRE_EQUAL(metric.decisions_sent(), 2);
->>>>>>> eab8ce9c
 
   BOOST_REQUIRE(busy_signal_recvd.load());
   std::this_thread::sleep_for(std::chrono::milliseconds(400));
 
-<<<<<<< HEAD
-  info = get_dfo_info(dfo);
-  BOOST_REQUIRE_EQUAL(info.heartbeats_received, 3);
-  BOOST_REQUIRE_EQUAL(info.decisions_received, 1);
-  BOOST_REQUIRE_EQUAL(info.decisions_sent, 1);
-=======
   metric = get_dfo_info();
   BOOST_REQUIRE_EQUAL(metric.tokens_received(), 3);
   BOOST_REQUIRE_EQUAL(metric.decisions_received(), 1);
   BOOST_REQUIRE_EQUAL(metric.decisions_sent(), 1);
->>>>>>> eab8ce9c
   BOOST_REQUIRE(!busy_signal_recvd.load());
 
   dfo->execute_command("drain_dataflow", "RUNNING", null_json);
@@ -301,18 +260,11 @@
 
   send_trigdec(1);
   std::this_thread::sleep_for(std::chrono::milliseconds(150));
-<<<<<<< HEAD
-  auto info = get_dfo_info(dfo);
-  BOOST_REQUIRE_EQUAL(info.heartbeats_received, 0);
-  BOOST_REQUIRE_EQUAL(info.decisions_received, 1);
-  BOOST_REQUIRE_EQUAL(info.decisions_sent, 0);
-=======
 
   auto info = get_dfo_info();
   BOOST_REQUIRE_EQUAL(info.tokens_received(), 0);
   BOOST_REQUIRE_EQUAL(info.decisions_received(), 1);
   BOOST_REQUIRE_EQUAL(info.decisions_sent(), 0);
->>>>>>> eab8ce9c
 
   // FWIW, tell the DFO to retry the invalid connection
   send_heartbeat(1000, "invalid_connection");

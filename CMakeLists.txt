--- conflicted
+++ resolved
@@ -32,11 +32,7 @@
                  LINK_LIBRARIES 
                  ers::ers HighFive appfwk::appfwk logging::logging stdc++fs dfmessages::dfmessages utilities::utilities trigger::trigger detdataformats::detdataformats)
 
-<<<<<<< HEAD
-daq_add_plugin( HDF5DataStore      duneDataStore LINK_LIBRARIES logging::logging daqdataformats::daqdataformats hdf5libs appfwk::appfwk stdc++fs)
-=======
 daq_add_plugin( HDF5DataStore      duneDataStore LINK_LIBRARIES logging::logging daqdataformats::daqdataformats hdf5libs::hdf5libs appfwk::appfwk stdc++fs)
->>>>>>> dad26f47
 
 daq_add_plugin( DataWriter            duneDAQModule LINK_LIBRARIES dfmodules networkmanager::networkmanager )
 daq_add_plugin( DataFlowOrchestrator  duneDAQModule LINK_LIBRARIES dfmodules networkmanager::networkmanager )
@@ -51,11 +47,7 @@
 ##############################################################################
 daq_add_unit_test( HDF5FileUtils_test       LINK_LIBRARIES dfmodules )
 
-<<<<<<< HEAD
-daq_add_unit_test( HDF5Write_test           LINK_LIBRARIES dfmodules hdf5libs )
-=======
 daq_add_unit_test( HDF5Write_test           LINK_LIBRARIES dfmodules hdf5libs::hdf5libs )
->>>>>>> dad26f47
 add_dependencies(  HDF5Write_test dfmodules_HDF5DataStore_duneDataStore )
 
 daq_add_unit_test( DataFlowOrchestrator_test LINK_LIBRARIES dfmodules )
